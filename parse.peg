--- conflicted
+++ resolved
@@ -18,20 +18,13 @@
 
 #define YY_CTX_LOCAL 1
 #define YY_CTX_MEMBERS \
-<<<<<<< HEAD
 	FILE *fp; \
+	int currentLine; \
 	int isAuthAllow; \
 	char *tmpPort; \
 	int tmpPortNum, tmpProto; \
 	int bindPortNum, bindProto, connectPortNum, connectProto; \
 	char *bindAddress, *connectAddress;
-=======
-    FILE *fp; \
-    int currentLine; \
-    int isAuthAllow; \
-    unsigned int port, bindPort, connectPort; \
-    char *bindAddress, *connectAddress;
->>>>>>> 7f9f97a9
 #define YY_INPUT(yyctx, buf, result, max_size) \
 { \
 	int yyc = fgetc(yyctx->fp); \
@@ -39,21 +32,18 @@
 }
 #define PARSE_ERROR exit(1);
 
-<<<<<<< HEAD
 #if defined __clang__
 #pragma clang diagnostic ignored "-Wunused-parameter"
+#pragma clang diagnostic ignored "-Wunused-label"
 #elif defined __GNUC__
 #pragma GCC diagnostic ignored "-Wunused-parameter"
+#pragma GCC diagnostic ignored "-Wunused-label"
 #endif
-=======
-file     =  (sol (line eol | invalid_syntax))*
-line     =  -? (rule | auth | logfile | pidlogfile | logcommon )? -? comment?
->>>>>>> 7f9f97a9
 
 %}
 
-file     =  (line | invalid-syntax)*
-line     =  -? (command -?)? comment? eol
+file     =  (sol (line eol | invalid-syntax))*
+line     =  -? (command -?)? comment?
 command  =  (server | rule | logfile | pidlogfile | logcommon)
 comment  =  "#" (!eol .)*
 
@@ -125,15 +115,11 @@
 	logFormatCommon = 1;
 }
 
-<<<<<<< HEAD
-invalid-syntax  =  < (!eol .)* > eol { PARSE_ERROR; /* FIXME */ }
-=======
 invalid_syntax  =  < (!eol .)+ > eol {
 	fprintf(stderr, "rinetd: invalid syntax at line %d: %s\n",
 	        yy->currentLine, yytext);
 	PARSE_ERROR; /* FIXME */
 }
->>>>>>> 7f9f97a9
 
 service  =  name
 ipv4     =  number [.] number [.] number [.] number | '0'
